--- conflicted
+++ resolved
@@ -9,11 +9,7 @@
   "dewHeaterCutoutOffset": 1.0,
   "dewHeaterMaxTemp": 30.0,
   "dewHeaterMinTemp": 1.0,
-<<<<<<< HEAD
-  "dewHeaterMaxTimeOn": 6.0,
-=======
   "dewHeaterMaxTimeOn": 0.10,
->>>>>>> ce3ea88f
   "dewHeaterOnOffDelay": 5,
   "dewPtCheckDelay": 5,
   "fakeDewPoint": false,
